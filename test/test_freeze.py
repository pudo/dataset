# coding: utf8
from __future__ import unicode_literals
import os
from csv import reader
import unittest
from tempfile import mkdtemp
from shutil import rmtree

from six import PY3, text_type, binary_type

from dataset import connect
from dataset.freeze.app import freeze
from dataset.freeze.format.fcsv import value_to_str

from .sample_data import TEST_DATA


class FreezeTestCase(unittest.TestCase):

    def setUp(self):
        self.db = connect('sqlite://')
        self.tbl = self.db['weather']
        for row in TEST_DATA:
            self.tbl.insert(row)
        self.d = mkdtemp()

    def tearDown(self):
        rmtree(self.d, ignore_errors=True)

    def test_freeze(self):
        freeze(self.tbl.all(), format='csv',
               filename='wäther.csv'.encode('utf8'), prefix=self.d)
        self.assertTrue(os.path.exists(os.path.join(self.d, 'wäther.csv')))
        freeze(self.tbl.all(), format='csv',
               filename='wäther.csv', prefix=self.d)
        self.assertTrue(os.path.exists(os.path.join(self.d, 'wäther.csv')))

    def test_freeze_csv(self):
        freeze(self.tbl.all(), format='csv',
               filename='weather.csv', prefix=self.d)
        path = os.path.join(self.d, 'weather.csv')
        if PY3:
            fh = open(path, 'rt', encoding='utf8', newline='')
        else:
            fh = open(path, 'rU')
        try:
            rows = list(reader(fh))
            keys = rows[0]
            for i, d1 in enumerate(TEST_DATA):
                d2 = dict(zip(keys, rows[i + 1]))
                for k in d1.keys():
                    v2 = d2[k]
                    if not PY3:
                        v2 = v2.decode('utf8')
                    v1 = value_to_str(d1[k])
                    if not isinstance(v1, text_type):
                        if isinstance(v1, binary_type):
                            v1 = text_type(v1, encoding='utf8')
                        else:
                            v1 = '%s' % v1
                    self.assertEqual(v2, v1)
        finally:
            fh.close()

<<<<<<< HEAD
    def test_memory_streams(self):
        if PY3:
            from io import StringIO
        else:
            from io import BytesIO as StringIO

        for fmt in ('csv', 'json', 'tabson'):
            with StringIO() as fd:
                freeze(self.tbl.all(), format=fmt, fileobj=fd)
                self.assertFalse(fd.closed, 'fileobj was closed for format %s' % fmt)
                fd.getvalue()  # should not throw
=======
    def test_freeze_json_no_wrap(self):
        freeze(self.tbl.all(), format='json',
                filename='weather.csv', prefix=self.d, wrap=False)
        path = os.path.join(self.d, 'weather.csv')
        if PY3:
            fh = open(path, 'rt', encoding='utf8', newline='')
        else:
            fh = open(path, 'rU')
        try:
            import json
            data = json.load(fh)
            self.assertIsInstance(data, list,
                'Without wrapping, returned JSON should be a list')
        finally:
            fh.close()

    def test_freeze_json_wrap(self):
        freeze(self.tbl.all(), format='json',
                filename='weather.csv', prefix=self.d, wrap=True)
        path = os.path.join(self.d, 'weather.csv')
        if PY3:
            fh = open(path, 'rt', encoding='utf8', newline='')
        else:
            fh = open(path, 'rU')
        try:
            import json
            data = json.load(fh)
            self.assertIsInstance(data, dict,
                'With wrapping, returned JSON should be a dict')
            self.assertIn('results', data.keys())
            self.assertIn('count', data.keys())
            self.assertIn('meta', data.keys())
        finally:
            fh.close()
>>>>>>> 998a7122


class SerializerTestCase(unittest.TestCase):

    def test_serializer(self):
        from dataset.freeze.format.common import Serializer
        from dataset.freeze.config import Export
        from dataset.util import FreezeException

        self.assertRaises(FreezeException, Serializer, {}, {})
        s = Serializer(Export({'filename': 'f'}, {'mode': 'nomode'}), '')
        self.assertRaises(FreezeException, getattr, s, 'wrap')
        s = Serializer(Export({'filename': 'f'}, {}), '')
        s.wrap
        s = Serializer(Export({'filename': '-'}, {}), '')
        self.assertTrue(s.fileobj)

    def test_value_to_str1(self):
        assert '2011-01-01T00:00:00' == value_to_str(TEST_DATA[0]['date']), \
            value_to_str(TEST_DATA[0]['date'])

    def test_value_to_str2(self):
        if PY3:
            assert 'hóla' == value_to_str('\u0068\u00f3\u006c\u0061')
        else:
            assert u'hóla'.encode('utf-8') == value_to_str(u'\u0068\u00f3\u006c\u0061'), \
                [value_to_str(u'\u0068\u00f3\u006c\u0061')]

    def test_value_to_str3(self):
        assert '' == value_to_str(None)

    def test_value_to_str4(self):
        assert [] == value_to_str([])


if __name__ == '__main__':
    unittest.main()<|MERGE_RESOLUTION|>--- conflicted
+++ resolved
@@ -62,7 +62,6 @@
         finally:
             fh.close()
 
-<<<<<<< HEAD
     def test_memory_streams(self):
         if PY3:
             from io import StringIO
@@ -74,7 +73,7 @@
                 freeze(self.tbl.all(), format=fmt, fileobj=fd)
                 self.assertFalse(fd.closed, 'fileobj was closed for format %s' % fmt)
                 fd.getvalue()  # should not throw
-=======
+
     def test_freeze_json_no_wrap(self):
         freeze(self.tbl.all(), format='json',
                 filename='weather.csv', prefix=self.d, wrap=False)
@@ -109,7 +108,6 @@
             self.assertIn('meta', data.keys())
         finally:
             fh.close()
->>>>>>> 998a7122
 
 
 class SerializerTestCase(unittest.TestCase):
